--- conflicted
+++ resolved
@@ -656,21 +656,6 @@
 
     te.assert_output(
         &["-u", "foo"],
-<<<<<<< HEAD
-        "./a.foo
-        ./fdignored.foo
-        ./gitignored.foo
-        ./one/b.foo
-        ./one/two/c.foo
-        ./one/two/C.Foo2
-        ./one/two/three/d.foo
-        ./one/two/three/directory_foo/",
-    );
-
-    te.assert_output(
-        &["-uu", "foo"],
-=======
->>>>>>> dcde6d35
         "./.hidden.foo
         ./a.foo
         ./fdignored.foo
