use std::ffi::OsStr;
use std::io;
use std::mem;
use std::path::PathBuf;
use std::sync::atomic::{AtomicBool, Ordering};
use std::sync::mpsc::{channel, Receiver, RecvTimeoutError, Sender};
use std::sync::{Arc, Mutex};
use std::thread;
use std::time::{Duration, Instant};
use std::{borrow::Cow, io::Write};

use anyhow::{anyhow, Result};
use ignore::overrides::OverrideBuilder;
use ignore::{self, WalkBuilder};
use regex::bytes::Regex;

use crate::config::Config;
use crate::dir_entry::DirEntry;
use crate::error::print_error;
use crate::exec;
use crate::exit_codes::{merge_exitcodes, ExitCode};
use crate::filesystem;
use crate::output;

/// The receiver thread can either be buffering results or directly streaming to the console.
#[derive(PartialEq)]
enum ReceiverMode {
    /// Receiver is still buffering in order to sort the results, if the search finishes fast
    /// enough.
    Buffering,

    /// Receiver is directly printing results to the output.
    Streaming,
}

/// The Worker threads can result in a valid entry having PathBuf or an error.
pub enum WorkerResult {
    Entry(DirEntry),
    Error(ignore::Error),
}

/// Maximum size of the output buffer before flushing results to the console
pub const MAX_BUFFER_LENGTH: usize = 1000;
/// Default duration until output buffering switches to streaming.
pub const DEFAULT_MAX_BUFFER_TIME: Duration = Duration::from_millis(100);

/// Recursively scan the given search path for files / pathnames matching the pattern.
///
/// If the `--exec` argument was supplied, this will create a thread pool for executing
/// jobs in parallel from a given command line and the discovered paths. Otherwise, each
/// path will simply be written to standard output.
pub fn scan(path_vec: &[PathBuf], pattern: Arc<Regex>, config: Arc<Config>) -> Result<ExitCode> {
    let mut path_iter = path_vec.iter();
    let first_path_buf = path_iter
        .next()
        .expect("Error: Path vector can not be empty");
    let (tx, rx) = channel();

    let mut override_builder = OverrideBuilder::new(first_path_buf.as_path());

    for pattern in &config.exclude_patterns {
        override_builder
            .add(pattern)
            .map_err(|e| anyhow!("Malformed exclude pattern: {}", e))?;
    }
    let overrides = override_builder
        .build()
        .map_err(|_| anyhow!("Mismatch in exclude patterns"))?;

    let mut walker = WalkBuilder::new(first_path_buf.as_path());
    walker
        .hidden(config.ignore_hidden)
        .ignore(config.read_fdignore)
        .parents(config.read_parent_ignore && (config.read_fdignore || config.read_vcsignore))
        .git_ignore(config.read_vcsignore)
        .git_global(config.read_vcsignore)
        .git_exclude(config.read_vcsignore)
        .overrides(overrides)
        .follow_links(config.follow_links)
        // No need to check for supported platforms, option is unavailable on unsupported ones
        .same_file_system(config.one_file_system)
        .max_depth(config.max_depth);

    if config.read_fdignore {
        walker.add_custom_ignore_filename(".fdignore");
    }

    if config.read_global_ignore {
        #[cfg(target_os = "macos")]
        let config_dir_op = std::env::var_os("XDG_CONFIG_HOME")
            .map(PathBuf::from)
            .filter(|p| p.is_absolute())
            .or_else(|| dirs_next::home_dir().map(|d| d.join(".config")));

        #[cfg(not(target_os = "macos"))]
        let config_dir_op = dirs_next::config_dir();

        if let Some(global_ignore_file) = config_dir_op
            .map(|p| p.join("fd").join("ignore"))
            .filter(|p| p.is_file())
        {
            let result = walker.add_ignore(global_ignore_file);
            match result {
                Some(ignore::Error::Partial(_)) => (),
                Some(err) => {
                    print_error(format!("Malformed pattern in global ignore file. {}.", err));
                }
                None => (),
            }
        }
    }

    for ignore_file in &config.ignore_files {
        let result = walker.add_ignore(ignore_file);
        match result {
            Some(ignore::Error::Partial(_)) => (),
            Some(err) => {
                print_error(format!("Malformed pattern in custom ignore file. {}.", err));
            }
            None => (),
        }
    }

    for path_entry in path_iter {
        walker.add(path_entry.as_path());
    }

    let parallel_walker = walker.threads(config.threads).build_parallel();

    // Flag for cleanly shutting down the parallel walk
    let quit_flag = Arc::new(AtomicBool::new(false));
    // Flag specifically for quitting due to ^C
    let interrupt_flag = Arc::new(AtomicBool::new(false));

    if config.ls_colors.is_some() && config.command.is_none() {
        let quit_flag = Arc::clone(&quit_flag);
        let interrupt_flag = Arc::clone(&interrupt_flag);

        ctrlc::set_handler(move || {
            quit_flag.store(true, Ordering::Relaxed);

            if interrupt_flag.fetch_or(true, Ordering::Relaxed) {
                // Ctrl-C has been pressed twice, exit NOW
                ExitCode::KilledBySigint.exit();
            }
        })
        .unwrap();
    }

    // Spawn the thread that receives all results through the channel.
    let receiver_thread = spawn_receiver(&config, &quit_flag, &interrupt_flag, rx);

    // Spawn the sender threads.
    spawn_senders(&config, &quit_flag, pattern, parallel_walker, tx);

    // Wait for the receiver thread to print out all results.
    let exit_code = receiver_thread.join().unwrap();

    if interrupt_flag.load(Ordering::Relaxed) {
        Ok(ExitCode::KilledBySigint)
    } else {
        Ok(exit_code)
    }
}

/// Wrapper for the receiver thread's buffering behavior.
struct ReceiverBuffer<W> {
    /// The configuration.
    config: Arc<Config>,
    /// For shutting down the senders.
    quit_flag: Arc<AtomicBool>,
    /// The ^C notifier.
    interrupt_flag: Arc<AtomicBool>,
    /// Receiver for worker results.
    rx: Receiver<WorkerResult>,
    /// Standard output.
    stdout: W,
    /// The current buffer mode.
    mode: ReceiverMode,
    /// The deadline to switch to streaming mode.
    deadline: Instant,
    /// The buffer of quickly received paths.
    buffer: Vec<DirEntry>,
    /// Result count.
    num_results: usize,
}

impl<W: Write> ReceiverBuffer<W> {
    /// Create a new receiver buffer.
    fn new(
        config: Arc<Config>,
        quit_flag: Arc<AtomicBool>,
        interrupt_flag: Arc<AtomicBool>,
        rx: Receiver<WorkerResult>,
        stdout: W,
    ) -> Self {
        let max_buffer_time = config.max_buffer_time.unwrap_or(DEFAULT_MAX_BUFFER_TIME);
        let deadline = Instant::now() + max_buffer_time;

        Self {
            config,
            quit_flag,
            interrupt_flag,
            rx,
            stdout,
            mode: ReceiverMode::Buffering,
            deadline,
            buffer: Vec::with_capacity(MAX_BUFFER_LENGTH),
            num_results: 0,
        }
    }

    /// Process results until finished.
    fn process(&mut self) -> ExitCode {
        loop {
            if let Err(ec) = self.poll() {
                self.quit_flag.store(true, Ordering::Relaxed);
                return ec;
            }
        }
    }

    /// Receive the next worker result.
    fn recv(&self) -> Result<WorkerResult, RecvTimeoutError> {
        match self.mode {
            ReceiverMode::Buffering => {
                // Wait at most until we should switch to streaming
                let now = Instant::now();
                self.deadline
                    .checked_duration_since(now)
                    .ok_or(RecvTimeoutError::Timeout)
                    .and_then(|t| self.rx.recv_timeout(t))
            }
            ReceiverMode::Streaming => {
                // Wait however long it takes for a result
                Ok(self.rx.recv()?)
            }
        }
    }

    /// Wait for a result or state change.
    fn poll(&mut self) -> Result<(), ExitCode> {
        match self.recv() {
            Ok(WorkerResult::Entry(dir_entry)) => {
                if self.config.quiet {
                    return Err(ExitCode::HasResults(true));
                }

                match self.mode {
                    ReceiverMode::Buffering => {
                        self.buffer.push(dir_entry);
                        if self.buffer.len() > MAX_BUFFER_LENGTH {
                            self.stream()?;
                        }
                    }
                    ReceiverMode::Streaming => {
                        self.print(&dir_entry)?;
                        self.flush()?;
                    }
                }

                self.num_results += 1;
                if let Some(max_results) = self.config.max_results {
                    if self.num_results >= max_results {
                        return self.stop();
                    }
                }
            }
            Ok(WorkerResult::Error(err)) => {
                if self.config.show_filesystem_errors {
                    print_error(err.to_string());
                }
            }
            Err(RecvTimeoutError::Timeout) => {
                self.stream()?;
            }
            Err(RecvTimeoutError::Disconnected) => {
                return self.stop();
            }
        }

        Ok(())
    }

    /// Output a path.
    fn print(&mut self, entry: &DirEntry) -> Result<(), ExitCode> {
        output::print_entry(&mut self.stdout, entry, &self.config);

        if self.interrupt_flag.load(Ordering::Relaxed) {
            // Ignore any errors on flush, because we're about to exit anyway
            let _ = self.flush();
            return Err(ExitCode::KilledBySigint);
        }

        Ok(())
    }

    /// Switch ourselves into streaming mode.
    fn stream(&mut self) -> Result<(), ExitCode> {
        self.mode = ReceiverMode::Streaming;

        let buffer = mem::take(&mut self.buffer);
        for path in buffer {
            self.print(&path)?;
        }

        self.flush()
    }

    /// Stop looping.
    fn stop(&mut self) -> Result<(), ExitCode> {
        if self.mode == ReceiverMode::Buffering {
            self.buffer.sort();
            self.stream()?;
        }

        if self.config.quiet {
            Err(ExitCode::HasResults(self.num_results > 0))
        } else {
            Err(ExitCode::Success)
        }
    }

    /// Flush stdout if necessary.
    fn flush(&mut self) -> Result<(), ExitCode> {
        if self.config.interactive_terminal && self.stdout.flush().is_err() {
            // Probably a broken pipe. Exit gracefully.
            return Err(ExitCode::GeneralError);
        }
        Ok(())
    }
}

fn spawn_receiver(
    config: &Arc<Config>,
    quit_flag: &Arc<AtomicBool>,
    interrupt_flag: &Arc<AtomicBool>,
    rx: Receiver<WorkerResult>,
) -> thread::JoinHandle<ExitCode> {
    let config = Arc::clone(config);
    let quit_flag = Arc::clone(quit_flag);
    let interrupt_flag = Arc::clone(interrupt_flag);

    let threads = config.threads;
    thread::spawn(move || {
        // This will be set to `Some` if the `--exec` argument was supplied.
        if let Some(ref cmd) = config.command {
            if cmd.in_batch_mode() {
<<<<<<< HEAD
                exec::batch(
                    rx,
                    cmd,
                    show_filesystem_errors,
                    config.batch_size,
                    config.path_separator.as_deref(),
                )
=======
                exec::batch(rx, cmd, &config)
>>>>>>> 0984ed91
            } else {
                let shared_rx = Arc::new(Mutex::new(rx));

                let out_perm = Arc::new(Mutex::new(()));

                let path_separator = Arc::new(config.path_separator.clone());

                // Each spawned job will store it's thread handle in here.
                let mut handles = Vec::with_capacity(threads);
                for _ in 0..threads {
                    let config = Arc::clone(&config);
                    let rx = Arc::clone(&shared_rx);
                    let cmd = Arc::clone(cmd);
                    let out_perm = Arc::clone(&out_perm);

                    let path_separator = path_separator.clone();

                    // Spawn a job thread that will listen for and execute inputs.
<<<<<<< HEAD
                    let handle = thread::spawn(move || {
                        exec::job(
                            rx,
                            cmd,
                            out_perm,
                            show_filesystem_errors,
                            enable_output_buffering,
                            path_separator.as_deref(),
                        )
                    });
=======
                    let handle = thread::spawn(move || exec::job(rx, cmd, out_perm, &config));
>>>>>>> 0984ed91

                    // Push the handle of the spawned thread into the vector for later joining.
                    handles.push(handle);
                }

                // TODO: once our MSRV supports scoped threads, it would probablly make sense to
                // use that here
                // Wait for all threads to exit before exiting the program.
                let exit_codes = handles
                    .into_iter()
                    .map(|handle| handle.join().unwrap())
                    .collect::<Vec<_>>();
                merge_exitcodes(exit_codes)
            }
        } else {
            let stdout = io::stdout();
            let stdout = stdout.lock();
            let stdout = io::BufWriter::new(stdout);

            let mut rxbuffer = ReceiverBuffer::new(config, quit_flag, interrupt_flag, rx, stdout);
            rxbuffer.process()
        }
    })
}

fn spawn_senders(
    config: &Arc<Config>,
    quit_flag: &Arc<AtomicBool>,
    pattern: Arc<Regex>,
    parallel_walker: ignore::WalkParallel,
    tx: Sender<WorkerResult>,
) {
    parallel_walker.run(|| {
        let config = Arc::clone(config);
        let pattern = Arc::clone(&pattern);
        let tx_thread = tx.clone();
        let quit_flag = Arc::clone(quit_flag);

        Box::new(move |entry_o| {
            if quit_flag.load(Ordering::Relaxed) {
                return ignore::WalkState::Quit;
            }

            let entry = match entry_o {
                Ok(ref e) if e.depth() == 0 => {
                    // Skip the root directory entry.
                    return ignore::WalkState::Continue;
                }
                Ok(e) => DirEntry::normal(e),
                Err(ignore::Error::WithPath {
                    path,
                    err: inner_err,
                }) => match inner_err.as_ref() {
                    ignore::Error::Io(io_error)
                        if io_error.kind() == io::ErrorKind::NotFound
                            && path
                                .symlink_metadata()
                                .ok()
                                .map_or(false, |m| m.file_type().is_symlink()) =>
                    {
                        DirEntry::broken_symlink(path)
                    }
                    _ => {
                        return match tx_thread.send(WorkerResult::Error(ignore::Error::WithPath {
                            path,
                            err: inner_err,
                        })) {
                            Ok(_) => ignore::WalkState::Continue,
                            Err(_) => ignore::WalkState::Quit,
                        }
                    }
                },
                Err(err) => {
                    return match tx_thread.send(WorkerResult::Error(err)) {
                        Ok(_) => ignore::WalkState::Continue,
                        Err(_) => ignore::WalkState::Quit,
                    }
                }
            };

            if let Some(min_depth) = config.min_depth {
                if entry.depth().map_or(true, |d| d < min_depth) {
                    return ignore::WalkState::Continue;
                }
            }

            // Check the name first, since it doesn't require metadata
            let entry_path = entry.path();

            let search_str: Cow<OsStr> = if config.search_full_path {
                let path_abs_buf = filesystem::path_absolute_form(entry_path)
                    .expect("Retrieving absolute path succeeds");
                Cow::Owned(path_abs_buf.as_os_str().to_os_string())
            } else {
                match entry_path.file_name() {
                    Some(filename) => Cow::Borrowed(filename),
                    None => unreachable!(
                        "Encountered file system entry without a file name. This should only \
                         happen for paths like 'foo/bar/..' or '/' which are not supposed to \
                         appear in a file system traversal."
                    ),
                }
            };

            if !pattern.is_match(&filesystem::osstr_to_bytes(search_str.as_ref())) {
                return ignore::WalkState::Continue;
            }

            // Filter out unwanted extensions.
            if let Some(ref exts_regex) = config.extensions {
                if let Some(path_str) = entry_path.file_name() {
                    if !exts_regex.is_match(&filesystem::osstr_to_bytes(path_str)) {
                        return ignore::WalkState::Continue;
                    }
                } else {
                    return ignore::WalkState::Continue;
                }
            }

            // Filter out unwanted file types.
            if let Some(ref file_types) = config.file_types {
                if file_types.should_ignore(&entry) {
                    return ignore::WalkState::Continue;
                }
            }

            #[cfg(unix)]
            {
                if let Some(ref owner_constraint) = config.owner_constraint {
                    if let Some(metadata) = entry.metadata() {
                        if !owner_constraint.matches(metadata) {
                            return ignore::WalkState::Continue;
                        }
                    } else {
                        return ignore::WalkState::Continue;
                    }
                }
            }

            // Filter out unwanted sizes if it is a file and we have been given size constraints.
            if !config.size_constraints.is_empty() {
                if entry_path.is_file() {
                    if let Some(metadata) = entry.metadata() {
                        let file_size = metadata.len();
                        if config
                            .size_constraints
                            .iter()
                            .any(|sc| !sc.is_within(file_size))
                        {
                            return ignore::WalkState::Continue;
                        }
                    } else {
                        return ignore::WalkState::Continue;
                    }
                } else {
                    return ignore::WalkState::Continue;
                }
            }

            // Filter out unwanted modification times
            if !config.time_constraints.is_empty() {
                let mut matched = false;
                if let Some(metadata) = entry.metadata() {
                    if let Ok(modified) = metadata.modified() {
                        matched = config
                            .time_constraints
                            .iter()
                            .all(|tf| tf.applies_to(&modified));
                    }
                }
                if !matched {
                    return ignore::WalkState::Continue;
                }
            }

            let send_result = tx_thread.send(WorkerResult::Entry(entry));

            if send_result.is_err() {
                return ignore::WalkState::Quit;
            }

            // Apply pruning.
            if config.prune {
                return ignore::WalkState::Skip;
            }

            ignore::WalkState::Continue
        })
    });
}<|MERGE_RESOLUTION|>--- conflicted
+++ resolved
@@ -346,23 +346,11 @@
         // This will be set to `Some` if the `--exec` argument was supplied.
         if let Some(ref cmd) = config.command {
             if cmd.in_batch_mode() {
-<<<<<<< HEAD
-                exec::batch(
-                    rx,
-                    cmd,
-                    show_filesystem_errors,
-                    config.batch_size,
-                    config.path_separator.as_deref(),
-                )
-=======
                 exec::batch(rx, cmd, &config)
->>>>>>> 0984ed91
             } else {
                 let shared_rx = Arc::new(Mutex::new(rx));
 
                 let out_perm = Arc::new(Mutex::new(()));
-
-                let path_separator = Arc::new(config.path_separator.clone());
 
                 // Each spawned job will store it's thread handle in here.
                 let mut handles = Vec::with_capacity(threads);
@@ -372,23 +360,8 @@
                     let cmd = Arc::clone(cmd);
                     let out_perm = Arc::clone(&out_perm);
 
-                    let path_separator = path_separator.clone();
-
                     // Spawn a job thread that will listen for and execute inputs.
-<<<<<<< HEAD
-                    let handle = thread::spawn(move || {
-                        exec::job(
-                            rx,
-                            cmd,
-                            out_perm,
-                            show_filesystem_errors,
-                            enable_output_buffering,
-                            path_separator.as_deref(),
-                        )
-                    });
-=======
                     let handle = thread::spawn(move || exec::job(rx, cmd, out_perm, &config));
->>>>>>> 0984ed91
 
                     // Push the handle of the spawned thread into the vector for later joining.
                     handles.push(handle);
