# fd

[![CICD](https://github.com/sharkdp/fd/actions/workflows/CICD.yml/badge.svg)](https://github.com/sharkdp/fd/actions/workflows/CICD.yml)
[![Version info](https://img.shields.io/crates/v/fd-find.svg)](https://crates.io/crates/fd-find)
[[中文](https://github.com/cha0ran/fd-zh)]
[[한국어](https://github.com/spearkkk/fd-kor)]

`fd` is a program to find entries in your filesystem.
It is a simple, fast and user-friendly alternative to [`find`](https://www.gnu.org/software/findutils/).
While it does not aim to support all of `find`'s powerful functionality, it provides sensible
(opinionated) defaults for a majority of use cases.

Quick links:
* [How to use](#how-to-use)
* [Installation](#installation)
* [Troubleshooting](#troubleshooting)

## Features

* Intuitive syntax: `fd PATTERN` instead of `find -iname '*PATTERN*'`.
* Regular expression (default) and glob-based patterns.
* [Very fast](#benchmark) due to parallelized directory traversal.
* Uses colors to highlight different file types (same as `ls`).
* Supports [parallel command execution](#command-execution)
* Smart case: the search is case-insensitive by default. It switches to
  case-sensitive if the pattern contains an uppercase
  character[\*](http://vimdoc.sourceforge.net/htmldoc/options.html#'smartcase').
* Ignores hidden directories and files, by default.
* Ignores patterns from your `.gitignore`, by default.
* The command name is *50%* shorter[\*](https://github.com/ggreer/the_silver_searcher) than
  `find` :-).

## Demo

![Demo](doc/screencast.svg)

## How to use

First, to get an overview of all available command line options, you can either run
[`fd -h`](#command-line-options) for a concise help message or `fd --help` for a more detailed
version.

### Simple search

*fd* is designed to find entries in your filesystem. The most basic search you can perform is to
run *fd* with a single argument: the search pattern. For example, assume that you want to find an
old script of yours (the name included `netflix`):
``` bash
> fd netfl
Software/python/imdb-ratings/netflix-details.py
```
If called with just a single argument like this, *fd* searches the current directory recursively
for any entries that *contain* the pattern `netfl`.

### Regular expression search

The search pattern is treated as a regular expression. Here, we search for entries that start
with `x` and end with `rc`:
``` bash
> cd /etc
> fd '^x.*rc$'
X11/xinit/xinitrc
X11/xinit/xserverrc
```

The regular expression syntax used by `fd` is [documented here](https://docs.rs/regex/1.0.0/regex/#syntax).

### Specifying the root directory

If we want to search a specific directory, it can be given as a second argument to *fd*:
``` bash
> fd passwd /etc
/etc/default/passwd
/etc/pam.d/passwd
/etc/passwd
```

### List all files, recursively

*fd* can be called with no arguments. This is very useful to get a quick overview of all entries
in the current directory, recursively (similar to `ls -R`):
``` bash
> cd fd/tests
> fd
testenv
testenv/mod.rs
tests.rs
```

If you want to use this functionality to list all files in a given directory, you have to use
a catch-all pattern such as `.` or `^`:
``` bash
> fd . fd/tests/
testenv
testenv/mod.rs
tests.rs
```

### Searching for a particular file extension

Often, we are interested in all files of a particular type. This can be done with the `-e` (or
`--extension`) option. Here, we search for all Markdown files in the fd repository:
``` bash
> cd fd
> fd -e md
CONTRIBUTING.md
README.md
```

The `-e` option can be used in combination with a search pattern:
``` bash
> fd -e rs mod
src/fshelper/mod.rs
src/lscolors/mod.rs
tests/testenv/mod.rs
```

### Searching for a particular file name

 To find files with exactly the provided search pattern, use the `-g` (or `--glob`) option:
``` bash
> fd -g libc.so /usr
/usr/lib32/libc.so
/usr/lib/libc.so
```

### Hidden and ignored files
By default, *fd* does not search hidden directories and does not show hidden files in the
search results. To disable this behavior, we can use the `-H` (or `--hidden`) option:
``` bash
> fd pre-commit
> fd -H pre-commit
.git/hooks/pre-commit.sample
```

If we work in a directory that is a Git repository (or includes Git repositories), *fd* does not
search folders (and does not show files) that match one of the `.gitignore` patterns. To disable
this behavior, we can use the `-I` (or `--no-ignore`) option:
``` bash
> fd num_cpu
> fd -I num_cpu
target/debug/deps/libnum_cpus-f5ce7ef99006aa05.rlib
```

To really search *all* files and directories, simply combine the hidden and ignore features to show
everything (`-HI`) or use `-u`/`--unrestricted`.

### Matching the full path
By default, *fd* only matches the filename of each file. However, using the `--full-path` or `-p` option,
you can match against the full path.

```bash
> fd -p -g '**/.git/config'
> fd -p '.*/lesson-\d+/[a-z]+.(jpg|png)'
```

### Command execution

Instead of just showing the search results, you often want to *do something* with them. `fd`
provides two ways to execute external commands for each of your search results:

* The `-x`/`--exec` option runs an external command *for each of the search results* (in parallel).
* The `-X`/`--exec-batch` option launches the external command once, with *all search results as arguments*.

#### Examples

Recursively find all zip archives and unpack them:
``` bash
fd -e zip -x unzip
```
If there are two such files, `file1.zip` and `backup/file2.zip`, this would execute
`unzip file1.zip` and `unzip backup/file2.zip`. The two `unzip` processes run in parallel
(if the files are found fast enough).

Find all `*.h` and `*.cpp` files and auto-format them inplace with `clang-format -i`:
``` bash
fd -e h -e cpp -x clang-format -i
```
Note how the `-i` option to `clang-format` can be passed as a separate argument. This is why
we put the `-x` option last.

Find all `test_*.py` files and open them in your favorite editor:
``` bash
fd -g 'test_*.py' -X vim
```
Note that we use capital `-X` here to open a single `vim` instance. If there are two such files,
`test_basic.py` and `lib/test_advanced.py`, this will run `vim test_basic.py lib/test_advanced.py`.

To see details like file permissions, owners, file sizes etc., you can tell `fd` to show them
by running `ls` for each result:
``` bash
fd … -X ls -lhd --color=always
```
This pattern is so useful that `fd` provides a shortcut. You can use the `-l`/`--list-details`
option to execute `ls` in this way: `fd … -l`.

The `-X` option is also useful when combining `fd` with [ripgrep](https://github.com/BurntSushi/ripgrep/) (`rg`) in order to search within a certain class of files, like all C++ source files:
```bash
fd -e cpp -e cxx -e h -e hpp -X rg 'std::cout'
```

Convert all `*.jpg` files to `*.png` files:
``` bash
fd -e jpg -x convert {} {.}.png
```
Here, `{}` is a placeholder for the search result. `{.}` is the same, without the file extension.
See below for more details on the placeholder syntax.

The terminal output of commands run from parallel threads using `-x` will not be interlaced or garbled,
so `fd -x` can be used to rudimentarily parallelize a task run over many files.
An example of this is calculating the checksum of each individual file within a directory.
```
fd -tf -x md5sum > file_checksums.txt
```

#### Placeholder syntax

The `-x` and `-X` options take a *command template* as a series of arguments (instead of a single string).
If you want to add additional options to `fd` after the command template, you can terminate it with a `\;`.

The syntax for generating commands is similar to that of [GNU Parallel](https://www.gnu.org/software/parallel/):

- `{}`: A placeholder token that will be replaced with the path of the search result
  (`documents/images/party.jpg`).
- `{.}`: Like `{}`, but without the file extension (`documents/images/party`).
- `{/}`: A placeholder that will be replaced by the basename of the search result (`party.jpg`).
- `{//}`: The parent of the discovered path (`documents/images`).
- `{/.}`: The basename, with the extension removed (`party`).

If you do not include a placeholder, *fd* automatically adds a `{}` at the end.

#### Parallel vs. serial execution

For `-x`/`--exec`, you can control the number of parallel jobs by using the `-j`/`--threads` option.
Use `--threads=1` for serial execution.

### Excluding specific files or directories

Sometimes we want to ignore search results from a specific subdirectory. For example, we might
want to search all hidden files and directories (`-H`) but exclude all matches from `.git`
directories. We can use the `-E` (or `--exclude`) option for this. It takes an arbitrary glob
pattern as an argument:
``` bash
> fd -H -E .git …
```

We can also use this to skip mounted directories:
``` bash
> fd -E /mnt/external-drive …
```

.. or to skip certain file types:
``` bash
> fd -E '*.bak' …
```

To make exclude-patterns like these permanent, you can create a `.fdignore` file. They work like
`.gitignore` files, but are specific to `fd`. For example:
``` bash
> cat ~/.fdignore
/mnt/external-drive
*.bak
```

> [!NOTE]
> `fd` also supports `.ignore` files that are used by other programs such as `rg` or `ag`.

If you want `fd` to ignore these patterns globally, you can put them in `fd`'s global ignore file.
This is usually located in `~/.config/fd/ignore` in macOS or Linux, and `%APPDATA%\fd\ignore` in
Windows.

### Deleting files

You can use `fd` to remove all files and directories that are matched by your search pattern.
If you only want to remove files, you can use the `--exec-batch`/`-X` option to call `rm`. For
example, to recursively remove all `.DS_Store` files, run:
``` bash
> fd -H '^\.DS_Store$' -tf -X rm
```
If you are unsure, always call `fd` without `-X rm` first. Alternatively, use `rm`s "interactive"
option:
``` bash
> fd -H '^\.DS_Store$' -tf -X rm -i
```

If you also want to remove a certain class of directories, you can use the same technique. You will
have to use `rm`s `--recursive`/`-r` flag to remove directories.

> [!NOTE]
> There are scenarios where using `fd … -X rm -r` can cause race conditions: if you have a
path like `…/foo/bar/foo/…` and want to remove all directories named `foo`, you can end up in a
situation where the outer `foo` directory is removed first, leading to (harmless) *"'foo/bar/foo':
No such file or directory"* errors in the `rm` call.

### Command-line options

This is the output of `fd -h`. To see the full set of command-line options, use `fd --help` which
also includes a much more detailed help text.

```
Usage: fd [OPTIONS] [pattern] [path]...

Arguments:
  [pattern]  the search pattern (a regular expression, unless '--glob' is used; optional)
  [path]...  the root directories for the filesystem search (optional)

Options:
  -H, --hidden                     Search hidden files and directories
  -I, --no-ignore                  Do not respect .(git|fd)ignore files
  -s, --case-sensitive             Case-sensitive search (default: smart case)
  -i, --ignore-case                Case-insensitive search (default: smart case)
  -g, --glob                       Glob-based search (default: regular expression)
  -a, --absolute-path              Show absolute instead of relative paths
  -l, --list-details               Use a long listing format with file metadata
  -L, --follow                     Follow symbolic links
  -p, --full-path                  Search full abs. path (default: filename only)
  -d, --max-depth <depth>          Set maximum search depth (default: none)
  -E, --exclude <pattern>          Exclude entries that match the given glob pattern
<<<<<<< HEAD
  -t, --type <filetype>            Filter by type: file (f), directory (d/dir), symlink (l),
                                   executable (x), empty (e), socket (s), pipe (p),
                                   block-device (b), char-device (c)
=======
  -t, --type <filetype>            Filter by type: file (f), directory (d), symlink (l),
                                   executable (x), empty (e), socket (s), pipe (p), char-device
                                   (c), block-device (b)
>>>>>>> f4837262
  -e, --extension <ext>            Filter by file extension
  -S, --size <size>                Limit results based on the size of files
      --changed-within <date|dur>  Filter by file modification time (newer than)
      --changed-before <date|dur>  Filter by file modification time (older than)
  -o, --owner <user:group>         Filter by owning user and/or group
  -x, --exec <cmd>...              Execute a command for each search result
  -X, --exec-batch <cmd>...        Execute a command with all search results at once
  -c, --color <when>               When to use colors [default: auto] [possible values: auto,
                                   always, never]
  -h, --help                       Print help (see more with '--help')
  -V, --version                    Print version
```

## Benchmark

Let's search my home folder for files that end in `[0-9].jpg`. It contains ~750.000
subdirectories and about a 4 million files. For averaging and statistical analysis, I'm using
[hyperfine](https://github.com/sharkdp/hyperfine). The following benchmarks are performed
with a "warm"/pre-filled disk-cache (results for a "cold" disk-cache show the same trends).

Let's start with `find`:
```
Benchmark 1: find ~ -iregex '.*[0-9]\.jpg$'
  Time (mean ± σ):     19.922 s ±  0.109 s
  Range (min … max):   19.765 s … 20.065 s
```

`find` is much faster if it does not need to perform a regular-expression search:
```
Benchmark 2: find ~ -iname '*[0-9].jpg'
  Time (mean ± σ):     11.226 s ±  0.104 s
  Range (min … max):   11.119 s … 11.466 s
```

Now let's try the same for `fd`. Note that `fd` performs a regular expression
search by default. The options `-u`/`--unrestricted` option is needed here for
a fair comparison. Otherwise `fd` does not have to traverse hidden folders and
ignored paths (see below):
```
Benchmark 3: fd -u '[0-9]\.jpg$' ~
  Time (mean ± σ):     854.8 ms ±  10.0 ms
  Range (min … max):   839.2 ms … 868.9 ms
```
For this particular example, `fd` is approximately **23 times faster** than `find -iregex`
and about **13 times faster** than `find -iname`. By the way, both tools found the exact
same 546 files :smile:.

**Note**: This is *one particular* benchmark on *one particular* machine. While we have
performed a lot of different tests (and found consistent results), things might
be different for you! We encourage everyone to try it out on their own. See
[this repository](https://github.com/sharkdp/fd-benchmarks) for all necessary scripts.

Concerning *fd*'s speed, a lot of credit goes to the `regex` and `ignore` crates that are
also used in [ripgrep](https://github.com/BurntSushi/ripgrep) (check it out!).

## Troubleshooting

### `fd` does not find my file!

Remember that `fd` ignores hidden directories and files by default. It also ignores patterns
from `.gitignore` files. If you want to make sure to find absolutely every possible file, always
use the options `-u`/`--unrestricted` option (or `-HI` to enable hidden and ignored files):
``` bash
> fd -u …
```

### Colorized output

`fd` can colorize files by extension, just like `ls`. In order for this to work, the environment
variable [`LS_COLORS`](https://linux.die.net/man/5/dir_colors) has to be set. Typically, the value
of this variable is set by the `dircolors` command which provides a convenient configuration format
to define colors for different file formats.
On most distributions, `LS_COLORS` should be set already. If you are on Windows or if you are looking
for alternative, more complete (or more colorful) variants, see [here](https://github.com/sharkdp/vivid),
[here](https://github.com/seebi/dircolors-solarized) or
[here](https://github.com/trapd00r/LS_COLORS).

`fd` also honors the [`NO_COLOR`](https://no-color.org/) environment variable.

### `fd` doesn't seem to interpret my regex pattern correctly

A lot of special regex characters (like `[]`, `^`, `$`, ..) are also special characters in your
shell. If in doubt, always make sure to put single quotes around the regex pattern:

``` bash
> fd '^[A-Z][0-9]+$'
```

If your pattern starts with a dash, you have to add `--` to signal the end of command line
options. Otherwise, the pattern will be interpreted as a command-line option. Alternatively,
use a character class with a single hyphen character:

``` bash
> fd -- '-pattern'
> fd '[-]pattern'
```

### "Command not found" for `alias`es or shell functions

Shell `alias`es and shell functions can not be used for command execution via `fd -x` or
`fd -X`. In `zsh`, you can make the alias global via `alias -g myalias="…"`. In `bash`,
you can use `export -f my_function` to make available to child processes. You would still
need to call `fd -x bash -c 'my_function "$1"' bash`. For other use cases or shells, use
a (temporary) shell script.

## Integration with other programs

### Using fd with `fzf`

You can use *fd* to generate input for the command-line fuzzy finder [fzf](https://github.com/junegunn/fzf):
``` bash
export FZF_DEFAULT_COMMAND='fd --type file'
export FZF_CTRL_T_COMMAND="$FZF_DEFAULT_COMMAND"
```

Then, you can type `vim <Ctrl-T>` on your terminal to open fzf and search through the fd-results.

Alternatively, you might like to follow symbolic links and include hidden files (but exclude `.git` folders):
``` bash
export FZF_DEFAULT_COMMAND='fd --type file --follow --hidden --exclude .git'
```

You can even use fd's colored output inside fzf by setting:
``` bash
export FZF_DEFAULT_COMMAND="fd --type file --color=always"
export FZF_DEFAULT_OPTS="--ansi"
```

For more details, see the [Tips section](https://github.com/junegunn/fzf#tips) of the fzf README.

### Using fd with `rofi`

[*rofi*](https://github.com/davatorium/rofi) is a graphical launch menu application that is able to create menus by reading from *stdin*. Piping `fd` output into `rofi`s `-dmenu` mode creates fuzzy-searchable lists of files and directories.

#### Example

Create a case-insensitive searchable multi-select list of *PDF* files under your `$HOME` directory and open the selection with your configured PDF viewer. To list all file types, drop the `-e pdf` argument.

``` bash
fd --type f -e pdf . $HOME | rofi -keep-right -dmenu -i -p FILES -multi-select | xargs -I {} xdg-open {}
```

To modify the list that is presented by rofi, add arguments to the `fd` command. To modify the search behaviour of rofi, add arguments to the `rofi` command.

### Using fd with `emacs`

The emacs package [find-file-in-project](https://github.com/technomancy/find-file-in-project) can
use *fd* to find files.

After installing `find-file-in-project`, add the line `(setq ffip-use-rust-fd t)` to your
`~/.emacs` or `~/.emacs.d/init.el` file.

In emacs, run `M-x find-file-in-project-by-selected` to find matching files. Alternatively, run
`M-x find-file-in-project` to list all available files in the project.

### Printing the output as a tree

To format the output of `fd` as a file-tree you can use the `tree` command with
`--fromfile`:
```bash
❯ fd | tree --fromfile
```

This can be more useful than running `tree` by itself because `tree` does not
ignore any files by default, nor does it support as rich a set of options as
`fd` does to control what to print:
```bash
❯ fd --extension rs | tree --fromfile
.
├── build.rs
└── src
    ├── app.rs
    └── error.rs
```

On bash and similar you can simply create an alias:
```bash
❯ alias as-tree='tree --fromfile'
```

### Using fd with `xargs` or `parallel`

Note that `fd` has a builtin feature for [command execution](#command-execution) with
its `-x`/`--exec` and `-X`/`--exec-batch` options. If you prefer, you can still use
it in combination with `xargs`:
``` bash
> fd -0 -e rs | xargs -0 wc -l
```
Here, the `-0` option tells *fd* to separate search results by the NULL character (instead of
newlines). In the same way, the `-0` option of `xargs` tells it to read the input in this way.

## Installation

[![Packaging status](https://repology.org/badge/vertical-allrepos/fd-find.svg)](https://repology.org/project/fd-find/versions)

### On Ubuntu
*... and other Debian-based Linux distributions.*

If you run Ubuntu 19.04 (Disco Dingo) or newer, you can install the
[officially maintained package](https://packages.ubuntu.com/fd-find):
```
sudo apt install fd-find
```
Note that the binary is called `fdfind` as the binary name `fd` is already used by another package.
It is recommended that after installation, you add a link to `fd` by executing command
`ln -s $(which fdfind) ~/.local/bin/fd`, in order to use `fd` in the same way as in this documentation.
Make sure that `$HOME/.local/bin` is in your `$PATH`.

If you use an older version of Ubuntu, you can download the latest `.deb` package from the
[release page](https://github.com/sharkdp/fd/releases) and install it via:
``` bash
sudo dpkg -i fd_9.0.0_amd64.deb # adapt version number and architecture
```

### On Debian

If you run Debian Buster or newer, you can install the
[officially maintained Debian package](https://tracker.debian.org/pkg/rust-fd-find):
```
sudo apt-get install fd-find
```
Note that the binary is called `fdfind` as the binary name `fd` is already used by another package.
It is recommended that after installation, you add a link to `fd` by executing command
`ln -s $(which fdfind) ~/.local/bin/fd`, in order to use `fd` in the same way as in this documentation.
Make sure that `$HOME/.local/bin` is in your `$PATH`.

### On Fedora

Starting with Fedora 28, you can install `fd` from the official package sources:
``` bash
dnf install fd-find
```

### On Alpine Linux

You can install [the fd package](https://pkgs.alpinelinux.org/packages?name=fd)
from the official sources, provided you have the appropriate repository enabled:
```
apk add fd
```

### On Arch Linux

You can install [the fd package](https://www.archlinux.org/packages/community/x86_64/fd/) from the official repos:
```
pacman -S fd
```
### On Gentoo Linux

You can use [the fd ebuild](https://packages.gentoo.org/packages/sys-apps/fd) from the official repo:
```
emerge -av fd
```

### On openSUSE Linux

You can install [the fd package](https://software.opensuse.org/package/fd) from the official repo:
```
zypper in fd
```

### On Void Linux

You can install `fd` via xbps-install:
```
xbps-install -S fd
```

### On RedHat Enterprise Linux 8/9 (RHEL8/9), Almalinux 8/9, EuroLinux 8/9 or Rocky Linux 8/9

You can install [the `fd` package](https://copr.fedorainfracloud.org/coprs/tkbcopr/fd/) from Fedora Copr.

```bash
dnf copr enable tkbcopr/fd
dnf install fd
```

A different version using the [slower](https://github.com/sharkdp/fd/pull/481#issuecomment-534494592) malloc [instead of jemalloc](https://bugzilla.redhat.com/show_bug.cgi?id=2216193#c1) is also available from the EPEL8/9 repo as the package `fd-find`.

### On macOS

You can install `fd` with [Homebrew](https://formulae.brew.sh/formula/fd):
```
brew install fd
```

… or with MacPorts:
```
sudo port install fd
```

### On Windows

You can download pre-built binaries from the [release page](https://github.com/sharkdp/fd/releases).

Alternatively, you can install `fd` via [Scoop](http://scoop.sh):
```
scoop install fd
```

Or via [Chocolatey](https://chocolatey.org):
```
choco install fd
```

Or via [Winget](https://learn.microsoft.com/en-us/windows/package-manager/):
```
winget install sharkdp.fd
```

### On GuixOS

You can install [the fd package](https://guix.gnu.org/en/packages/fd-8.1.1/) from the official repo:
```
guix install fd
```

### On NixOS / via Nix

You can use the [Nix package manager](https://nixos.org/nix/) to install `fd`:
```
nix-env -i fd
```

### On FreeBSD

You can install [the fd-find package](https://www.freshports.org/sysutils/fd) from the official repo:
```
pkg install fd-find
```

### From npm

On linux and macOS, you can install the [fd-find](https://npm.im/fd-find) package:

```
npm install -g fd-find
```

### From source

With Rust's package manager [cargo](https://github.com/rust-lang/cargo), you can install *fd* via:
```
cargo install fd-find
```
Note that rust version *1.70.0* or later is required.

`make` is also needed for the build.

### From binaries

The [release page](https://github.com/sharkdp/fd/releases) includes precompiled binaries for Linux, macOS and Windows. Statically-linked binaries are also available: look for archives with `musl` in the file name.

## Development
```bash
git clone https://github.com/sharkdp/fd

# Build
cd fd
cargo build

# Run unit tests and integration tests
cargo test

# Install
cargo install --path .
```

## Maintainers

- [sharkdp](https://github.com/sharkdp)
- [tmccombs](https://github.com/tmccombs)
- [tavianator](https://github.com/tavianator)

## License

`fd` is distributed under the terms of both the MIT License and the Apache License 2.0.

See the [LICENSE-APACHE](LICENSE-APACHE) and [LICENSE-MIT](LICENSE-MIT) files for license details.<|MERGE_RESOLUTION|>--- conflicted
+++ resolved
@@ -316,15 +316,9 @@
   -p, --full-path                  Search full abs. path (default: filename only)
   -d, --max-depth <depth>          Set maximum search depth (default: none)
   -E, --exclude <pattern>          Exclude entries that match the given glob pattern
-<<<<<<< HEAD
   -t, --type <filetype>            Filter by type: file (f), directory (d/dir), symlink (l),
                                    executable (x), empty (e), socket (s), pipe (p),
                                    block-device (b), char-device (c)
-=======
-  -t, --type <filetype>            Filter by type: file (f), directory (d), symlink (l),
-                                   executable (x), empty (e), socket (s), pipe (p), char-device
-                                   (c), block-device (b)
->>>>>>> f4837262
   -e, --extension <ext>            Filter by file extension
   -S, --size <size>                Limit results based on the size of files
       --changed-within <date|dur>  Filter by file modification time (newer than)
