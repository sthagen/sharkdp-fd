[package]
authors = ["David Peter <mail@david-peter.de>"]
build = "build.rs"
categories = ["command-line-utilities"]
description = "fd is a simple, fast and user-friendly alternative to find."
exclude = ["benchmarks"]
homepage = "https://github.com/sharkdp/fd"
keywords = [
    "search",
    "find",
    "file",
    "filesystem",
    "tool",
]
license = "MIT"
<<<<<<< HEAD
name = "fd-find"
readme = "README.md"
repository = "https://github.com/sharkdp/fd"
version = "4.0.0"
=======
exclude = ["/benchmarks/*"]
build = "build.rs"

[badges]
appveyor = { repository = "sharkdp/fd" }
travis-ci = { repository = "sharkdp/fd" }
>>>>>>> f2632d5f

[[bin]]
name = "fd"
path = "src/main.rs"
[badges.appveyor]
repository = "sharkdp/fd"

[badges.travis-ci]
repository = "sharkdp/fd"

[build-dependencies]
clap = "2.26.0"

[dependencies]
ansi_term = "0.9"
atty = "0.2"
<<<<<<< HEAD
clap = "2.26.0"
=======
regex = "0.2"
regex-syntax = "0.4"
>>>>>>> f2632d5f
ignore = "0.2"
lazy_static = "0.2.9"
num_cpus = "1.6.2"
regex = "0.2"

[dev-dependencies]
diff = "0.1"
tempdir = "0.3"<|MERGE_RESOLUTION|>--- conflicted
+++ resolved
@@ -3,7 +3,7 @@
 build = "build.rs"
 categories = ["command-line-utilities"]
 description = "fd is a simple, fast and user-friendly alternative to find."
-exclude = ["benchmarks"]
+exclude = ["/benchmarks/*"]
 homepage = "https://github.com/sharkdp/fd"
 keywords = [
     "search",
@@ -13,19 +13,10 @@
     "tool",
 ]
 license = "MIT"
-<<<<<<< HEAD
 name = "fd-find"
 readme = "README.md"
 repository = "https://github.com/sharkdp/fd"
 version = "4.0.0"
-=======
-exclude = ["/benchmarks/*"]
-build = "build.rs"
-
-[badges]
-appveyor = { repository = "sharkdp/fd" }
-travis-ci = { repository = "sharkdp/fd" }
->>>>>>> f2632d5f
 
 [[bin]]
 name = "fd"
@@ -42,16 +33,12 @@
 [dependencies]
 ansi_term = "0.9"
 atty = "0.2"
-<<<<<<< HEAD
 clap = "2.26.0"
-=======
-regex = "0.2"
-regex-syntax = "0.4"
->>>>>>> f2632d5f
 ignore = "0.2"
 lazy_static = "0.2.9"
 num_cpus = "1.6.2"
 regex = "0.2"
+regex-syntax = "0.4"
 
 [dev-dependencies]
 diff = "0.1"
