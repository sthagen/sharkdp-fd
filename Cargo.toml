[package]
authors = ["David Peter <mail@david-peter.de>"]
build = "build.rs"
categories = ["command-line-utilities"]
description = "fd is a simple, fast and user-friendly alternative to find."
exclude = ["/benchmarks/*"]
homepage = "https://github.com/sharkdp/fd"
keywords = [
    "search",
    "find",
    "file",
    "filesystem",
    "tool",
]
license = "MIT/Apache-2.0"
name = "fd-find"
readme = "README.md"
repository = "https://github.com/sharkdp/fd"
version = "8.3.0"
edition= "2018"

[badges.appveyor]
repository = "sharkdp/fd"

[badges.travis-ci]
repository = "sharkdp/fd"

[[bin]]
name = "fd"
path = "src/main.rs"

[build-dependencies]
clap = "2.34.0"
version_check = "0.9"

[dependencies]
ansi_term = "0.12"
atty = "0.2"
ignore = "0.4.3"
num_cpus = "1.13"
regex = "1.5.4"
regex-syntax = "0.6"
ctrlc = "3.2"
humantime = "2.1"
lscolors = "0.8"
globset = "0.4"
anyhow = "1.0"
dirs-next = "2.0"
normpath = "0.3"
chrono = "0.4"
<<<<<<< HEAD
once_cell = "1.8.0"
=======
once_cell = "1.9.0"
crossbeam-channel = "0.5.1"
>>>>>>> c800c799

[dependencies.clap]
version = "2.34.0"
features = ["suggestions", "color", "wrap_help"]

[target.'cfg(unix)'.dependencies]
users = "0.11.0"
nix = "0.23.1"

[target.'cfg(all(unix, not(target_os = "redox")))'.dependencies]
libc = "0.2"

# FIXME: Re-enable jemalloc on macOS
# jemalloc is currently disabled on macOS due to a bug in jemalloc in combination with macOS
# Catalina. See https://github.com/sharkdp/fd/issues/498 for details.
[target.'cfg(all(not(windows), not(target_os = "android"), not(target_os = "macos"), not(target_os = "freebsd"), not(target_env = "musl"), not(target_arch = "riscv64")))'.dependencies]
jemallocator = {version = "0.3.0", optional = true}

[dev-dependencies]
diff = "0.1"
tempdir = "0.3"
filetime = "0.2"
test-case = "1.2"

[profile.release]
lto = true
codegen-units = 1

[features]
use-jemalloc = ["jemallocator"]
default = ["use-jemalloc"]<|MERGE_RESOLUTION|>--- conflicted
+++ resolved
@@ -48,12 +48,7 @@
 dirs-next = "2.0"
 normpath = "0.3"
 chrono = "0.4"
-<<<<<<< HEAD
-once_cell = "1.8.0"
-=======
 once_cell = "1.9.0"
-crossbeam-channel = "0.5.1"
->>>>>>> c800c799
 
 [dependencies.clap]
 version = "2.34.0"
