--- conflicted
+++ resolved
@@ -10,13 +10,11 @@
 
 - Add new `-q, --quiet` flag, see #303 (@Asha20)
 
-<<<<<<< HEAD
+- Add new `--no-ignore-parent` flag, see #787 (@will459)
+
+- Add new `--batch-size` flag, see #410 (@devonhollowood)
+
 - Add opposing command-line options, see #595 (@Asha20)
-=======
-- Add new `--no-ignore-parent` flag, see #787 (@will459)
-
-- Add new `--batch-size` flag, see #410 (@devonhollowood)
->>>>>>> 2570fbd0
 
 ## Bugfixes
 
