--- conflicted
+++ resolved
@@ -13,11 +13,8 @@
 
 ## Changes
 
-<<<<<<< HEAD
-- Directories are now printed with an additional path separator at the end: `foo/bar/`
-=======
 - Changed `-u` flag to be equivalent to `-HI`. Multiple `-u` flags still allowed but do nothing, see #840 (@jacksontheel)
->>>>>>> dcde6d35
+- Directories are now printed with an additional path separator at the end: `foo/bar/`, see #436 and #812 (@yyogo)
 
 ## Other
 
